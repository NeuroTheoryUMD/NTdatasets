--- conflicted
+++ resolved
@@ -719,11 +719,7 @@
                     if self.luminance_only:
                         if stimET_base is not None: 
                             stimET = stimET[:, 0, ...][:, None, ...]  # maintain 2nd dim (length 1)
-<<<<<<< HEAD
-                        stimLP = stimLP[:, 0, ...][:, None, ...]
-=======
          
->>>>>>> 84e8dbc4
             NT = self.fileNT[expt_n]
             newstim = np.zeros( [NT, num_clr, L, L], dtype=np.int8 )
             for ii in range(locsLP.shape[1]):
